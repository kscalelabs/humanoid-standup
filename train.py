--- conflicted
+++ resolved
@@ -30,21 +30,12 @@
     lr_actor: float = field(default=2.5e-4, metadata={"help": "Learning rate for the actor network."})
     lr_critic: float = field(default=2.5e-4, metadata={"help": "Learning rate for the critic network."})
     num_iterations: int = field(default=15000, metadata={"help": "Number of environment simulation iterations."})
-<<<<<<< HEAD
     num_envs: int = field(default=32, metadata={"help": "Number of environments to run at once with vectorization."})
     max_steps_per_episode: int = field(
         default=128 * 32, metadata={"help": "Maximum number of steps per episode (across ALL environments)."}
     )
     max_steps_per_iteration: int = field(
         default=512 * 32,
-=======
-    num_envs: int = field(default=2048, metadata={"help": "Number of environments to run at once with vectorization."})
-    max_steps_per_episode: int = field(
-        default=128 * 2048, metadata={"help": "Maximum number of steps per episode (across ALL environments)."}
-    )
-    max_steps_per_iteration: int = field(
-        default=512 * 2048,
->>>>>>> d105e294
         metadata={
             "help": "Maximum number of steps per iteration of simulating environments (across ALL environments)."
         },
@@ -158,17 +149,10 @@
 
         # Learning rate annealing according to Trick #4
         self.actor_schedule = optax.linear_schedule(
-<<<<<<< HEAD
             init_value=config.lr_actor, end_value=1e-6, transition_steps=total_timesteps
         )
         self.critic_schedule = optax.linear_schedule(
             init_value=config.lr_critic, end_value=1e-6, transition_steps=total_timesteps
-=======
-            init_value=config.lr_actor, end_value=0, transition_steps=total_timesteps
-        )
-        self.critic_schedule = optax.linear_schedule(
-            init_value=config.lr_critic, end_value=0, transition_steps=total_timesteps
->>>>>>> d105e294
         )
 
         # eps below according to Trick #3
@@ -244,15 +228,8 @@
         actor_loss = -jnp.mean(jnp.minimum(surrogate_loss_b, clipped_loss_b))
         entropy_loss = jnp.mean(0.5 * (jnp.log(2 * jnp.pi * std_b**2) + 1))
 
-<<<<<<< HEAD
         total_loss = actor_loss - config.entropy_coeff * entropy_loss
         return total_loss
-=======
-        fraction_clipped = jnp.mean(jnp.abs(ratio_b - 1.0) > config.epsilon)
-
-        total_loss = actor_loss - config.entropy_coeff * entropy_loss
-        return total_loss, (actor_loss, entropy_loss, fraction_clipped)
->>>>>>> d105e294
 
     @eqx.filter_value_and_grad
     def critic_loss_fn(critic: Critic) -> Array:
@@ -261,13 +238,8 @@
         critic_loss = jnp.mean((critic_returns_b - returns_b) ** 2)
         return critic_loss
 
-<<<<<<< HEAD
     # Calculating actor loss and updating actor parameters --- outputting auxillary data for logging
     actor_loss, actor_grads = actor_loss_fn(actor)
-=======
-    # Calculating actor loss and updating actor parameters
-    (_, actor_loss, entropy_loss, fraction_clipped), actor_grads = actor_loss_fn(actor)
->>>>>>> d105e294
     actor_updates, new_actor_opt_state = actor_optim.update(actor_grads, actor_opt_state, params=actor)
     new_actor = eqx.apply_updates(actor, actor_updates)
 
@@ -283,11 +255,7 @@
         "critic_opt_state": new_critic_opt_state,
     }
 
-<<<<<<< HEAD
     return new_params, (actor_loss, critic_loss)
-=======
-    return new_params, (actor_loss, critic_loss, entropy_loss, fraction_clipped)
->>>>>>> d105e294
 
 
 def get_gae(rewards: Array, masks: Array, values: Array, config: Config) -> Tuple[Array, Array]:
@@ -314,10 +282,6 @@
 
 def train(ppo: Ppo, memory: List[Tuple[Array, Array, Array, Array]], config: Config) -> None:
     """Train the PPO model using the memory collected from the environment."""
-<<<<<<< HEAD
-=======
-
->>>>>>> d105e294
     # Reorders memory according to states, actions, rewards, masks
     states = jnp.array([e[0] for e in memory])
     actions = jnp.array([e[1] for e in memory])
@@ -351,11 +315,6 @@
         avg_returns = jnp.mean(returns)
         total_actor_loss = 0.0
         total_critic_loss = 0.0
-<<<<<<< HEAD
-=======
-        total_entropy_loss = 0.0
-        total_fraction_clipped = 0.0
->>>>>>> d105e294
 
         logger.info("Processing %d batches", n // config.batch_size)
         for i in range(n // config.batch_size):
@@ -369,11 +328,7 @@
             old_log_prob_b = old_log_prob[batch_indices]
 
             params = ppo.get_params()
-<<<<<<< HEAD
             new_params, (actor_loss, critic_loss) = train_step(
-=======
-            new_params, (actor_loss, critic_loss, entropy_loss, fraction_clipped) = train_step(
->>>>>>> d105e294
                 ppo.actor_optim,
                 ppo.critic_optim,
                 params,
@@ -403,11 +358,6 @@
             {
                 "actor_loss": mean_actor_loss,
                 "critic_loss": mean_critic_loss,
-<<<<<<< HEAD
-=======
-                "entropy_loss": mean_entropy_loss,
-                "fraction_clipped": mean_fraction_clipped,
->>>>>>> d105e294
                 "avg_advantages": avg_advantages,
                 "avg_returns": avg_returns,
             }
@@ -476,11 +426,7 @@
     return jax.tree.map(lambda x, y: jnp.concatenate([x, y]), memory, new_data)
 
 
-<<<<<<< HEAD
 def reorder_memory(memory: Dict[str, Array], num_envs: int) -> Dict[str, Array]:
-=======
-def reorder_memory(memory, num_envs):
->>>>>>> d105e294
     reordered_memory = {
         "states": jnp.concatenate([memory["states"][i::num_envs] for i in range(num_envs)], axis=0),
         "actions": jnp.concatenate([memory["actions"][i::num_envs] for i in range(num_envs)], axis=0),
@@ -552,15 +498,11 @@
         while steps < config.max_steps_per_iteration // config.num_envs:
             episodes += config.num_envs
 
-<<<<<<< HEAD
             # Normalizing observations quickens learning
             norm_obs = (states.obs - jnp.mean(states.obs, axis=1, keepdims=True)) / (
                 jnp.std(states.obs, axis=1, keepdims=True) + 1e-8
             )
             obs = jax.device_put(norm_obs)
-=======
-            obs = jax.device_put(states.obs)
->>>>>>> d105e294
             score = jnp.zeros(config.num_envs)
 
             memory = {
@@ -570,11 +512,7 @@
                 "masks": jnp.empty((0,)),
             }
 
-<<<<<<< HEAD
             for _ in range(config.max_steps_per_episode // config.num_envs):
-=======
-            for _ in range(config.max_steps_per_episode):
->>>>>>> d105e294
 
                 # Choosing actions
                 choose_action_vmap = jax.vmap(choose_action, in_axes=(None, 0, 0))
@@ -614,7 +552,6 @@
                     rollout.extend(unwrapped_states)
 
                 if jnp.all(dones):
-<<<<<<< HEAD
 
                     # NOTE: this "waiting" penalizes systems that just want to fall quick (and reset quick),
                     # since prevents fast reset goes from needing 84 steps to 30 steps to get to pretty high scores.
@@ -627,11 +564,6 @@
                             rng, reset_rng = jax.random.split(rng)
                             states = reset_fn(reset_rng)
                             break
-=======
-                    rng, reset_rng = jax.random.split(rng)
-                    states = reset_fn(reset_rng)
-                    break
->>>>>>> d105e294
 
             # with open("log_" + args.env_name + ".txt", "a") as outfile:
             #     outfile.write("\t" + str(episodes) + "\t" + str(jnp.mean(score)) + "\n")
