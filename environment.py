--- conflicted
+++ resolved
@@ -159,11 +159,7 @@
         # )
         # jax.debug.print("is_healthy {}, height {}", is_healthy, state.q[2], ordered=True)
 
-<<<<<<< HEAD
-        total_reward = jp.clip(0.1 * ctrl_cost + 5 * is_healthy, -1e8, 10.0)
-=======
         total_reward = 0.1 * ctrl_cost + 5 * state.q[2]
->>>>>>> d105e294
 
         return total_reward
 
